--- conflicted
+++ resolved
@@ -156,19 +156,14 @@
 
       console.log("Envoi vers backend:", requestBody)
 
-<<<<<<< HEAD
+
       // ✅ Utiliser l'URL de production/développement automatiquement
       const apiUrl = getApiUrl('/api/chat-groq/')
       console.log("URL API utilisée:", apiUrl)
 
       // Envoyer la requête au backend avec gestion d'erreur améliorée
       const response = await fetchWithTimeout(apiUrl, {
-=======
-      // Envoyer la requête au backend
-      const API_URL = process.env.NEXT_PUBLIC_API_URL || "http://localhost:8000"
-
-      const response = await fetch(`${API_URL}/chat-groq/`, {
->>>>>>> c5a9c7f4
+
         method: "POST",
         body: JSON.stringify(requestBody),
         signal: abortControllerRef.current.signal
